<?xml version="1.0" encoding="UTF-8"?>
<!--
The MIT License

Copyright (c) 2004-2009, Sun Microsystems, Inc., Kohsuke Kawaguchi

Permission is hereby granted, free of charge, to any person obtaining a copy
of this software and associated documentation files (the "Software"), to deal
in the Software without restriction, including without limitation the rights
to use, copy, modify, merge, publish, distribute, sublicense, and/or sell
copies of the Software, and to permit persons to whom the Software is
furnished to do so, subject to the following conditions:

The above copyright notice and this permission notice shall be included in
all copies or substantial portions of the Software.

THE SOFTWARE IS PROVIDED "AS IS", WITHOUT WARRANTY OF ANY KIND, EXPRESS OR
IMPLIED, INCLUDING BUT NOT LIMITED TO THE WARRANTIES OF MERCHANTABILITY,
FITNESS FOR A PARTICULAR PURPOSE AND NONINFRINGEMENT. IN NO EVENT SHALL THE
AUTHORS OR COPYRIGHT HOLDERS BE LIABLE FOR ANY CLAIM, DAMAGES OR OTHER
LIABILITY, WHETHER IN AN ACTION OF CONTRACT, TORT OR OTHERWISE, ARISING FROM,
OUT OF OR IN CONNECTION WITH THE SOFTWARE OR THE USE OR OTHER DEALINGS IN
THE SOFTWARE.
-->
<project xmlns="http://maven.apache.org/POM/4.0.0" xmlns:xsi="http://www.w3.org/2001/XMLSchema-instance" xsi:schemaLocation="http://maven.apache.org/POM/4.0.0 http://maven.apache.org/maven-v4_0_0.xsd">
    <modelVersion>4.0.0</modelVersion>

    <parent>
        <groupId>org.jenkins-ci</groupId>
        <artifactId>jenkins</artifactId>
        <version>1.35</version>
    </parent>

    <groupId>org.jenkins-ci.main</groupId>
    <artifactId>jenkins-test-harness-tools</artifactId>
    <version>2.1-SNAPSHOT</version>

    <name>Test harness tools</name>
    <description>Tool installations that may be used by functional tests.</description>

    <properties>
        <project.build.sourceEncoding>UTF-8</project.build.sourceEncoding>
    </properties>

    <scm>
        <connection>scm:git:git://github.com/jenkinsci/${project.artifactId}.git</connection>
        <developerConnection>scm:git:ssh://git@github.com/jenkinsci/${project.artifactId}.git</developerConnection>
        <url>https://github.com/jenkinsci/${project.artifactId}</url>
        <tag>HEAD</tag>
    </scm>
<<<<<<< HEAD
=======

    <repositories>
        <repository>
            <id>repo.jenkins-ci.org</id>
            <url>http://repo.jenkins-ci.org/public/</url>
        </repository>
    </repositories>

    <pluginRepositories>
        <pluginRepository>
            <id>repo.jenkins-ci.org</id>
            <url>http://repo.jenkins-ci.org/public/</url>
        </pluginRepository>
    </pluginRepositories>
>>>>>>> 99cbfd22

    <dependencies>
        <dependency>
            <groupId>${project.groupId}</groupId>
            <artifactId>jenkins-test-harness</artifactId>
            <version>2.0</version>
        </dependency>
        <dependency>
            <groupId>org.jenkins-ci.plugins</groupId>
            <artifactId>ant</artifactId>
            <version>1.2</version>
        </dependency>
    </dependencies>

</project><|MERGE_RESOLUTION|>--- conflicted
+++ resolved
@@ -48,8 +48,6 @@
         <url>https://github.com/jenkinsci/${project.artifactId}</url>
         <tag>HEAD</tag>
     </scm>
-<<<<<<< HEAD
-=======
 
     <repositories>
         <repository>
@@ -64,7 +62,6 @@
             <url>http://repo.jenkins-ci.org/public/</url>
         </pluginRepository>
     </pluginRepositories>
->>>>>>> 99cbfd22
 
     <dependencies>
         <dependency>
